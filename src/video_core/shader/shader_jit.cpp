--- conflicted
+++ resolved
@@ -1,4 +1,4 @@
-// Copyright 2016 Citra Emulator Project
+// Copyright Citra Emulator Project / Azahar Emulator Project
 // Licensed under GPLv2 or any later version
 // Refer to the license.txt file included.
 
@@ -16,13 +16,10 @@
 #if CITRA_ARCH(x86_64)
 #include "video_core/shader/shader_jit_x64_compiler.h"
 #endif
+#include <future>
 
 namespace Pica::Shader {
 
-<<<<<<< HEAD
-JitEngine::JitEngine() = default;
-JitEngine::~JitEngine() = default;
-=======
 JitEngine::JitEngine() {
     stub_shader = std::make_unique<JitShader>();
     // Optionally, compile a minimal stub shader here if needed
@@ -67,7 +64,6 @@
         job();
     }
 }
->>>>>>> ffdca85c
 
 void JitEngine::SetupBatch(ShaderSetup& setup, u32 entry_point) {
     ASSERT(entry_point < MAX_PROGRAM_CODE_LENGTH);
@@ -75,23 +71,54 @@
 
     const u64 code_hash = setup.GetProgramCodeHash();
     const u64 swizzle_hash = setup.GetSwizzleDataHash();
+    const u64 cache_key = Common::HashCombine(code_hash, swizzle_hash);
 
-    const u64 cache_key = Common::HashCombine(code_hash, swizzle_hash);
-    auto iter = cache.find(cache_key);
-    if (iter != cache.end()) {
-        setup.cached_shader = iter->second.get();
-    } else {
-        auto shader = std::make_unique<JitShader>();
-        shader->Compile(&setup.program_code, &setup.swizzle_data);
-        setup.cached_shader = shader.get();
-        cache.emplace_hint(iter, cache_key, std::move(shader));
+    std::shared_future<std::unique_ptr<JitShader>> shader_future;
+    {
+        std::lock_guard<std::mutex> lock(cache_mutex);
+        auto iter = cache.find(cache_key);
+        if (iter != cache.end()) {
+            shader_future = iter->second;
+            UpdateLRU(cache_key);
+        } else {
+            // Compile synchronously and store the result
+            auto shader = std::make_unique<JitShader>();
+            shader->Compile(&setup.program_code, &setup.swizzle_data);
+            auto ready_future = std::make_shared<std::promise<std::unique_ptr<JitShader>>>();
+            ready_future->set_value(std::move(shader));
+            shader_future = ready_future->get_future().share();
+            cache[cache_key] = shader_future;
+            lru_list.push_front(cache_key);
+        }
     }
+    // Wait for the shader to be ready (if compiling in background)
+    setup.cached_shader = shader_future.get().get();
+}
+
+void JitEngine::EvictLRU() {
+    if (lru_list.empty()) {
+        return;
+    }
+    const u64 key = lru_list.back();
+    lru_list.pop_back();
+    cache.erase(key);
+}
+
+void JitEngine::UpdateLRU(u64 key) {
+    auto it = std::find(lru_list.begin(), lru_list.end(), key);
+    if (it != lru_list.end()) {
+        lru_list.erase(it);
+    }
+    lru_list.push_front(key);
 }
 
 MICROPROFILE_DECLARE(GPU_Shader);
 
 void JitEngine::Run(const ShaderSetup& setup, ShaderUnit& state) const {
-    ASSERT(setup.cached_shader != nullptr);
+    // Null check: skip draw if shader is not ready
+    if (!setup.cached_shader) {
+        return;
+    }
 
     MICROPROFILE_SCOPE(GPU_Shader);
 
