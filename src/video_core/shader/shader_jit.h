--- conflicted
+++ resolved
@@ -1,4 +1,4 @@
-// Copyright 2016 Citra Emulator Project
+// Copyright Citra Emulator Project / Azahar Emulator Project
 // Licensed under GPLv2 or any later version
 // Refer to the license.txt file included.
 
@@ -7,8 +7,14 @@
 #include "common/arch.h"
 #if CITRA_ARCH(x86_64) || CITRA_ARCH(arm64)
 
+#include <functional>
+#include <future>
+#include <list>
 #include <memory>
+#include <mutex>
+#include <thread>
 #include <unordered_map>
+#include <queue>
 #include "common/common_types.h"
 #include "video_core/shader/shader.h"
 
@@ -25,9 +31,6 @@
     void Run(const ShaderSetup& setup, ShaderUnit& state) const override;
 
 private:
-<<<<<<< HEAD
-    std::unordered_map<u64, std::unique_ptr<JitShader>> cache;
-=======
     static constexpr size_t MAX_CACHE_SIZE = 1000; // Maximum number of shaders to cache
     std::unordered_map<u64, std::shared_future<std::unique_ptr<JitShader>>> cache;
     std::list<u64> lru_list; // Track LRU order of shaders
@@ -46,7 +49,6 @@
     void ThreadWorker();
     void StartThreadPool(size_t num_threads);
     void StopThreadPool();
->>>>>>> ffdca85c
 };
 
 } // namespace Pica::Shader
