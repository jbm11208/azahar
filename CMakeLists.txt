# CMake 3.8 required for 17 to be a valid value for CXX_STANDARD
cmake_minimum_required(VERSION 3.8)
if (${CMAKE_VERSION} VERSION_GREATER_EQUAL 3.15)
    cmake_policy(SET CMP0092 NEW)
endif ()
list(APPEND CMAKE_MODULE_PATH "${CMAKE_CURRENT_SOURCE_DIR}/CMakeModules")
list(APPEND CMAKE_MODULE_PATH "${CMAKE_CURRENT_SOURCE_DIR}/externals/cmake-modules")
include(DownloadExternals)
include(CMakeDependentOption)

project(citra)

# Set bundled sdl2/qt as dependent options.
# OFF by default, but if ENABLE_SDL2 and MSVC are true then ON
option(ENABLE_SDL2 "Enable the SDL2 frontend" ON)
CMAKE_DEPENDENT_OPTION(CITRA_USE_BUNDLED_SDL2 "Download bundled SDL2 binaries" ON "ENABLE_SDL2;MSVC" OFF)

option(ENABLE_QT "Enable the Qt frontend" ON)
option(ENABLE_QT_TRANSLATION "Enable translations for the Qt frontend" OFF)
CMAKE_DEPENDENT_OPTION(CITRA_USE_BUNDLED_QT "Download bundled Qt binaries" ON "ENABLE_QT;MSVC" OFF)

option(ENABLE_WEB_SERVICE "Enable web services (telemetry, etc.)" ON)

option(ENABLE_CUBEB "Enables the cubeb audio backend" ON)

option(ENABLE_FFMPEG_AUDIO_DECODER "Enable FFmpeg audio (AAC) decoder" OFF)
option(ENABLE_FFMPEG_VIDEO_DUMPER "Enable FFmpeg video dumper" OFF)

if (ENABLE_FFMPEG_AUDIO_DECODER OR ENABLE_FFMPEG_VIDEO_DUMPER)
    set(ENABLE_FFMPEG ON)
endif()

CMAKE_DEPENDENT_OPTION(CITRA_USE_BUNDLED_FFMPEG "Download bundled FFmpeg binaries" ON "ENABLE_FFMPEG;MSVC" OFF)

option(USE_DISCORD_PRESENCE "Enables Discord Rich Presence" OFF)

CMAKE_DEPENDENT_OPTION(ENABLE_MF "Use Media Foundation decoder (preferred over FFmpeg)" ON "WIN32" OFF)

CMAKE_DEPENDENT_OPTION(COMPILE_WITH_DWARF "Add DWARF debugging information" ON "MINGW" OFF)

<<<<<<< HEAD
option(USE_SYSTEM_BOOST "Use the system Boost libs (instead of the bundled ones)" OFF)
=======
CMAKE_DEPENDENT_OPTION(ENABLE_FDK "Use FDK AAC decoder" OFF "NOT ENABLE_FFMPEG_AUDIO_DECODER;NOT ENABLE_MF" OFF)
>>>>>>> 7afcc0d6

if(NOT EXISTS ${PROJECT_SOURCE_DIR}/.git/hooks/pre-commit)
    message(STATUS "Copying pre-commit hook")
    file(COPY hooks/pre-commit
        DESTINATION ${PROJECT_SOURCE_DIR}/.git/hooks)
endif()

# Sanity check : Check that all submodules are present
# =======================================================================

function(check_submodules_present)
    file(READ "${PROJECT_SOURCE_DIR}/.gitmodules" gitmodules)
    string(REGEX MATCHALL "path *= *[^ \t\r\n]*" gitmodules ${gitmodules})
    foreach(module ${gitmodules})
        string(REGEX REPLACE "path *= *" "" module ${module})
        if (NOT EXISTS "${PROJECT_SOURCE_DIR}/${module}/.git")
            message(SEND_ERROR "Git submodule ${module} not found."
                    "Please run: git submodule update --init --recursive")
        endif()
    endforeach()
endfunction()
check_submodules_present()

configure_file(${PROJECT_SOURCE_DIR}/dist/compatibility_list/compatibility_list.qrc
               ${PROJECT_BINARY_DIR}/dist/compatibility_list/compatibility_list.qrc
               COPYONLY)
if (ENABLE_COMPATIBILITY_LIST_DOWNLOAD AND NOT EXISTS ${PROJECT_BINARY_DIR}/dist/compatibility_list/compatibility_list.json)
    message(STATUS "Downloading compatibility list for citra...")
    file(DOWNLOAD
        https://api.citra-emu.org/gamedb/
        "${PROJECT_BINARY_DIR}/dist/compatibility_list/compatibility_list.json" SHOW_PROGRESS)
endif()
if (NOT EXISTS ${PROJECT_BINARY_DIR}/dist/compatibility_list/compatibility_list.json)
    file(WRITE ${PROJECT_BINARY_DIR}/dist/compatibility_list/compatibility_list.json "")
endif()

# Detect current compilation architecture and create standard definitions
# =======================================================================

include(CheckSymbolExists)
function(detect_architecture symbol arch)
    if (NOT DEFINED ARCHITECTURE)
        set(CMAKE_REQUIRED_QUIET 1)
        check_symbol_exists("${symbol}" "" ARCHITECTURE_${arch})
        unset(CMAKE_REQUIRED_QUIET)

        # The output variable needs to be unique across invocations otherwise
        # CMake's crazy scope rules will keep it defined
        if (ARCHITECTURE_${arch})
            set(ARCHITECTURE "${arch}" PARENT_SCOPE)
            set(ARCHITECTURE_${arch} 1 PARENT_SCOPE)
            add_definitions(-DARCHITECTURE_${arch}=1)
        endif()
    endif()
endfunction()

if (NOT ENABLE_GENERIC)
    if (MSVC)
        detect_architecture("_M_AMD64" x86_64)
        detect_architecture("_M_IX86" x86)
        detect_architecture("_M_ARM" ARM)
        detect_architecture("_M_ARM64" ARM64)
    else()
        detect_architecture("__x86_64__" x86_64)
        detect_architecture("__i386__" x86)
        detect_architecture("__arm__" ARM)
        detect_architecture("__aarch64__" ARM64)
    endif()
endif()
if (NOT DEFINED ARCHITECTURE)
    set(ARCHITECTURE "GENERIC")
    set(ARCHITECTURE_GENERIC 1)
    add_definitions(-DARCHITECTURE_GENERIC=1)
endif()
message(STATUS "Target architecture: ${ARCHITECTURE}")


# Configure C++ standard
# ===========================

set(CMAKE_CXX_STANDARD 17)
set(CMAKE_CXX_STANDARD_REQUIRED ON)

# set up output paths for executable binaries
set(CMAKE_RUNTIME_OUTPUT_DIRECTORY ${PROJECT_BINARY_DIR}/bin/${CMAKE_BUILD_TYPE})


# System imported libraries
# ======================

# Prefer the -pthread flag on Linux.
set(THREADS_PREFER_PTHREAD_FLAG ON)
find_package(Threads REQUIRED)

if (ENABLE_SDL2)
    if (CITRA_USE_BUNDLED_SDL2)
        # Detect toolchain and platform
        if ((MSVC_VERSION GREATER_EQUAL 1910 AND MSVC_VERSION LESS 1930) AND ARCHITECTURE_x86_64)
            set(SDL2_VER "SDL2-2.0.8")
        else()
            message(FATAL_ERROR "No bundled SDL2 binaries for your toolchain. Disable CITRA_USE_BUNDLED_SDL2 and provide your own.")
        endif()

        if (DEFINED SDL2_VER)
            download_bundled_external("sdl2/" ${SDL2_VER} SDL2_PREFIX)
        endif()

        set(SDL2_FOUND YES)
        set(SDL2_INCLUDE_DIR "${SDL2_PREFIX}/include" CACHE PATH "Path to SDL2 headers")
        set(SDL2_LIBRARY "${SDL2_PREFIX}/lib/x64/SDL2.lib" CACHE PATH "Path to SDL2 library")
        set(SDL2_DLL_DIR "${SDL2_PREFIX}/lib/x64/" CACHE PATH "Path to SDL2.dll")
    else()
        find_package(SDL2 REQUIRED)
    endif()

    if (SDL2_FOUND)
        # TODO(yuriks): Make FindSDL2.cmake export an IMPORTED library instead
        add_library(SDL2 INTERFACE)
        target_link_libraries(SDL2 INTERFACE "${SDL2_LIBRARY}")
        target_include_directories(SDL2 INTERFACE "${SDL2_INCLUDE_DIR}")
    endif()
else()
    set(SDL2_FOUND NO)
endif()

if (ENABLE_QT)
    if (CITRA_USE_BUNDLED_QT)
        if ((MSVC_VERSION GREATER_EQUAL 1910 AND MSVC_VERSION LESS 1930) AND ARCHITECTURE_x86_64)
            set(QT_VER qt-5.10.0-msvc2017_64)
        else()
            message(FATAL_ERROR "No bundled Qt binaries for your toolchain. Disable CITRA_USE_BUNDLED_QT and provide your own.")
        endif()

        if (DEFINED QT_VER)
            download_bundled_external("qt/" ${QT_VER} QT_PREFIX)
        endif()

        set(QT_PREFIX_HINT HINTS "${QT_PREFIX}")
    else()
        # Passing an empty HINTS seems to cause default system paths to get ignored in CMake 2.8 so
        # make sure to not pass anything if we don't have one.
        set(QT_PREFIX_HINT)
    endif()

    find_package(Qt5 REQUIRED COMPONENTS Widgets OpenGL Multimedia ${QT_PREFIX_HINT})

    if (ENABLE_QT_TRANSLATION)
        find_package(Qt5 REQUIRED COMPONENTS LinguistTools ${QT_PREFIX_HINT})
    endif()
endif()

if (ENABLE_FFMPEG)
    if (CITRA_USE_BUNDLED_FFMPEG)
        if ((MSVC_VERSION GREATER_EQUAL 1910 AND MSVC_VERSION LESS 1930) AND ARCHITECTURE_x86_64)
            set(FFmpeg_VER "ffmpeg-4.1-win64")
        else()
            message(FATAL_ERROR "No bundled FFmpeg binaries for your toolchain. Disable CITRA_USE_BUNDLED_FFMPEG and provide your own.")
        endif()

        if (DEFINED FFmpeg_VER)
            download_bundled_external("ffmpeg/" ${FFmpeg_VER} FFmpeg_PREFIX)
            set(FFMPEG_DIR "${FFmpeg_PREFIX}")
        endif()
    endif()

    if (ENABLE_FFMPEG_VIDEO_DUMPER)
        find_package(FFmpeg REQUIRED COMPONENTS avcodec avformat avutil swscale swresample)
    else()
        find_package(FFmpeg REQUIRED COMPONENTS avcodec)
    endif()
    if ("${FFmpeg_avcodec_VERSION}" VERSION_LESS "57.48.101")
        message(FATAL_ERROR "Found version for libavcodec is too low. The required version is at least 57.48.101 (included in FFmpeg 3.1 and later).")
    endif()
endif()

if (ENABLE_FFMPEG_VIDEO_DUMPER)
    add_definitions(-DENABLE_FFMPEG_VIDEO_DUMPER)
endif()

if (ENABLE_FDK)
    find_library(FDK_AAC fdk-aac DOC "The path to fdk_aac library")
    if(FDK_AAC STREQUAL "FDK_AAC-NOTFOUND")
        message(FATAL_ERROR "fdk_aac library not found.")
    endif()
endif()
# Platform-specific library requirements
# ======================================

if (APPLE)
    # Umbrella framework for everything GUI-related
    find_library(COCOA_LIBRARY Cocoa)
    set(PLATFORM_LIBRARIES ${COCOA_LIBRARY} ${IOKIT_LIBRARY} ${COREVIDEO_LIBRARY})
elseif (WIN32)
    # WSAPoll and SHGetKnownFolderPath (AppData/Roaming) didn't exist before WinNT 6.x (Vista)
    add_definitions(-D_WIN32_WINNT=0x0600 -DWINVER=0x0600)
    set(PLATFORM_LIBRARIES winmm ws2_32)
    if (MINGW)
        # PSAPI is the Process Status API
        set(PLATFORM_LIBRARIES ${PLATFORM_LIBRARIES} psapi imm32 version)
    endif()
elseif (CMAKE_SYSTEM_NAME MATCHES "^(Linux|kFreeBSD|GNU|SunOS)$")
    set(PLATFORM_LIBRARIES rt)
endif()

# Setup a custom clang-format target (if clang-format can be found) that will run
# against all the src files. This should be used before making a pull request.
# =======================================================================

set(CLANG_FORMAT_POSTFIX "-6.0")
find_program(CLANG_FORMAT
    NAMES clang-format${CLANG_FORMAT_POSTFIX}
          clang-format
    PATHS ${PROJECT_BINARY_DIR}/externals)
# if find_program doesn't find it, try to download from externals
if (NOT CLANG_FORMAT)
    if (WIN32)
        message(STATUS "Clang format not found! Downloading...")
        set(CLANG_FORMAT "${PROJECT_BINARY_DIR}/externals/clang-format${CLANG_FORMAT_POSTFIX}.exe")
        file(DOWNLOAD
            https://github.com/yuzu-emu/ext-windows-bin/raw/master/clang-format${CLANG_FORMAT_POSTFIX}.exe
            "${CLANG_FORMAT}" SHOW_PROGRESS
            STATUS DOWNLOAD_SUCCESS)
        if (NOT DOWNLOAD_SUCCESS EQUAL 0)
            message(WARNING "Could not download clang format! Disabling the clang format target")
            file(REMOVE ${CLANG_FORMAT})
            unset(CLANG_FORMAT)
        endif()
    else()
        message(WARNING "Clang format not found! Disabling the clang format target")
    endif()
endif()

if (CLANG_FORMAT)
    set(SRCS ${PROJECT_SOURCE_DIR}/src)
    set(CCOMMENT "Running clang format against all the .h and .cpp files in src/")
    if (WIN32)
        add_custom_target(clang-format
            COMMAND powershell.exe -Command "Get-ChildItem '${SRCS}/*' -Include *.cpp,*.h -Recurse | Foreach {&'${CLANG_FORMAT}' -i $_.fullname}"
            COMMENT ${CCOMMENT})
    elseif(MINGW)
        add_custom_target(clang-format
            COMMAND find `cygpath -u ${SRCS}` -iname *.h -o -iname *.cpp | xargs `cygpath -u ${CLANG_FORMAT}` -i
            COMMENT ${CCOMMENT})
    else()
        add_custom_target(clang-format
            COMMAND find ${SRCS} -iname *.h -o -iname *.cpp | xargs ${CLANG_FORMAT} -i
            COMMENT ${CCOMMENT})
    endif()
    unset(SRCS)
    unset(CCOMMENT)
endif()

# Include source code
# ===================

# This function should be passed a list of all files in a target. It will automatically generate
# file groups following the directory hierarchy, so that the layout of the files in IDEs matches the
# one in the filesystem.
function(create_target_directory_groups target_name)
    # Place any files that aren't in the source list in a separate group so that they don't get in
    # the way.
    source_group("Other Files" REGULAR_EXPRESSION ".")

    get_target_property(target_sources "${target_name}" SOURCES)

    foreach(file_name IN LISTS target_sources)
        get_filename_component(dir_name "${file_name}" PATH)
        # Group names use '\' as a separator even though the entire rest of CMake uses '/'...
        string(REPLACE "/" "\\" group_name "${dir_name}")
        source_group("${group_name}" FILES "${file_name}")
    endforeach()
endfunction()

# Gets a UTC timstamp and sets the provided variable to it
function(get_timestamp _var)
    string(TIMESTAMP timestamp UTC)
    set(${_var} "${timestamp}" PARENT_SCOPE)
endfunction()

# Prevent boost from linking against libs when building
add_definitions(-DBOOST_ERROR_CODE_HEADER_ONLY
    -DBOOST_SYSTEM_NO_LIB
    -DBOOST_DATE_TIME_NO_LIB
    -DBOOST_REGEX_NO_LIB
)

# generate git/build information
include(GetGitRevisionDescription)
get_git_head_revision(GIT_REF_SPEC GIT_REV)
git_describe(GIT_DESC --always --long --dirty)
git_branch_name(GIT_BRANCH)
get_timestamp(BUILD_DATE)

if (NOT USE_SYSTEM_BOOST)
    add_definitions( -DBOOST_ALL_NO_LIB )
endif()

enable_testing()
add_subdirectory(externals)

# Boost
if (USE_SYSTEM_BOOST)
    find_package(Boost 1.70.0 QUIET REQUIRED)
else()
    add_library(Boost::boost ALIAS boost)
    add_library(Boost::serialization ALIAS boost_serialization)
endif()

add_subdirectory(src)
add_subdirectory(dist/installer)


# Set citra-qt project or citra project as default StartUp Project in Visual Studio depending on whether QT is enabled or not
if(ENABLE_QT)
    set_property(DIRECTORY ${CMAKE_CURRENT_SOURCE_DIR} PROPERTY VS_STARTUP_PROJECT citra-qt)
else()
    set_property(DIRECTORY ${CMAKE_CURRENT_SOURCE_DIR} PROPERTY VS_STARTUP_PROJECT citra)
endif()

# Installation instructions
# =========================

# Install freedesktop.org metadata files, following those specifications:
# http://standards.freedesktop.org/desktop-entry-spec/desktop-entry-spec-latest.html
# http://standards.freedesktop.org/icon-theme-spec/icon-theme-spec-latest.html
# http://standards.freedesktop.org/shared-mime-info-spec/shared-mime-info-spec-latest.html
if(ENABLE_QT AND UNIX AND NOT APPLE)
    install(FILES "${PROJECT_SOURCE_DIR}/dist/citra.desktop"
            DESTINATION "${CMAKE_INSTALL_PREFIX}/share/applications")
    install(FILES "${PROJECT_SOURCE_DIR}/dist/citra.svg"
            DESTINATION "${CMAKE_INSTALL_PREFIX}/share/icons/hicolor/scalable/apps")
    install(FILES "${PROJECT_SOURCE_DIR}/dist/citra.xml"
            DESTINATION "${CMAKE_INSTALL_PREFIX}/share/mime/packages")
endif()

if(UNIX)
    if(ENABLE_SDL2)
        install(FILES "${PROJECT_SOURCE_DIR}/dist/citra.6"
                DESTINATION "${CMAKE_INSTALL_PREFIX}/share/man/man6")
    endif()

    if (ENABLE_QT)
        install(FILES "${PROJECT_SOURCE_DIR}/dist/citra-qt.6"
                DESTINATION "${CMAKE_INSTALL_PREFIX}/share/man/man6")
    endif()
endif()<|MERGE_RESOLUTION|>--- conflicted
+++ resolved
@@ -38,11 +38,9 @@
 
 CMAKE_DEPENDENT_OPTION(COMPILE_WITH_DWARF "Add DWARF debugging information" ON "MINGW" OFF)
 
-<<<<<<< HEAD
 option(USE_SYSTEM_BOOST "Use the system Boost libs (instead of the bundled ones)" OFF)
-=======
+
 CMAKE_DEPENDENT_OPTION(ENABLE_FDK "Use FDK AAC decoder" OFF "NOT ENABLE_FFMPEG_AUDIO_DECODER;NOT ENABLE_MF" OFF)
->>>>>>> 7afcc0d6
 
 if(NOT EXISTS ${PROJECT_SOURCE_DIR}/.git/hooks/pre-commit)
     message(STATUS "Copying pre-commit hook")
